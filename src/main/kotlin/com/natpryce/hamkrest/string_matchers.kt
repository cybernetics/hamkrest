--- conflicted
+++ resolved
@@ -169,18 +169,4 @@
  * Matches a char sequence if it is either `null` or empty (contains no characters).
  */
 @JvmField
-<<<<<<< HEAD
 val isNullOrEmptyString = Matcher(CharSequence?::isNullOrEmpty)
-=======
-val isNullOrEmptyString = Matcher(CharSequence::isNullOrEmpty)
-
-/**
- * Matches a string if it is the same as the given string, ignoring case differences.
- */
-fun equalToIgnoringCase(expected: String?): Matcher<String?> =
-    object : Matcher<String?> {
-        override fun invoke(actual: String?): MatchResult = match(actual.equals(expected, ignoreCase = true)) { "was: ${describe(actual)}" }
-        override val description: String get() = "is equal (ignoring case) to ${describe(expected)}"
-        override val negatedDescription: String get() = "is not equal (ignoring case) to ${describe(expected)}"
-    }
->>>>>>> cf8f9508
